// Copyright (c) 2014 - The Event Horizon authors.
//
// Licensed under the Apache License, Version 2.0 (the "License");
// you may not use this file except in compliance with the License.
// You may obtain a copy of the License at
//
//     http://www.apache.org/licenses/LICENSE-2.0
//
// Unless required by applicable law or agreed to in writing, software
// distributed under the License is distributed on an "AS IS" BASIS,
// WITHOUT WARRANTIES OR CONDITIONS OF ANY KIND, either express or implied.
// See the License for the specific language governing permissions and
// limitations under the License.

package eventhorizon

import (
	"context"
	"errors"

	"github.com/google/uuid"
)

// RepoError is an error in the read repository, with the namespace.
type RepoError struct {
	// Err is the error.
	Err error
	// BaseErr is an optional underlying error, for example from the DB driver.
	BaseErr error
	// Namespace is the namespace for the error.
	Namespace string
}

// Error implements the Error method of the errors.Error interface.
func (e RepoError) Error() string {
	errStr := e.Err.Error()
	if e.BaseErr != nil {
		errStr += ": " + e.BaseErr.Error()
	}
	return errStr + " (" + e.Namespace + ")"
}

// ErrEntityNotFound is when a entity could not be found.
var ErrEntityNotFound = errors.New("could not find entity")

// ErrCouldNotSaveEntity is when a entity could not be saved.
var ErrCouldNotSaveEntity = errors.New("could not save entity")

// ErrMissingEntityID is when a entity has no ID.
var ErrMissingEntityID = errors.New("missing entity ID")

// ReadRepo is a read repository for entities.
type ReadRepo interface {
	// Parent returns the parent read repository, if there is one.
	// Useful for iterating a wrapped set of repositories to get a specific one.
	Parent() ReadRepo

	// Find returns an entity for an ID.
<<<<<<< HEAD
	Find(context.Context, UUID) (Entity, error)
=======
	Find(context.Context, uuid.UUID) (Entity, error)

	// FindAll returns all entities in the repository.
	FindAll(context.Context) ([]Entity, error)
>>>>>>> 4b4ea488
}

// WriteRepo is a write repository for entities.
type WriteRepo interface {
	// Save saves a entity in the storage.
	Save(context.Context, Entity) error

	// Remove removes a entity by ID from the storage.
	Remove(context.Context, uuid.UUID) error
}

// ReadWriteRepo is a combined read and write repo, mainly useful for testing.
type ReadWriteRepo interface {
	ReadRepo
	WriteRepo
}

// ErrEntityHasNoVersion is when an entity has no version number.
var ErrEntityHasNoVersion = errors.New("entity has no version")

// ErrIncorrectEntityVersion is when an entity has an incorrect version.
var ErrIncorrectEntityVersion = errors.New("incorrect entity version")

// Versionable is an item that has a version number,
// used by version.ReadRepo.FindMinVersion().
type Versionable interface {
	// AggregateVersion returns the version of the item.
	AggregateVersion() int
}

// Iter is a stateful iterator object that when called Next() readies the next
// value that can be retrieved from Value(). Enables incremental object retrieval
// from repos that support it. You must call Close() on each Iter even when
// results were delivered without apparent error.
type Iter interface {
	Next() bool
	Value() interface{}
	// Close must be called after the last Next() to retrieve error if any
	Close() error
}<|MERGE_RESOLUTION|>--- conflicted
+++ resolved
@@ -56,14 +56,7 @@
 	Parent() ReadRepo
 
 	// Find returns an entity for an ID.
-<<<<<<< HEAD
-	Find(context.Context, UUID) (Entity, error)
-=======
 	Find(context.Context, uuid.UUID) (Entity, error)
-
-	// FindAll returns all entities in the repository.
-	FindAll(context.Context) ([]Entity, error)
->>>>>>> 4b4ea488
 }
 
 // WriteRepo is a write repository for entities.
